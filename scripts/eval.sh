#!/bin/bash

export CUDA_VISIBLE_DEVICES=2
export JAVA_HOME="$CONDA_PREFIX"
export JVM_PATH="$CONDA_PREFIX/lib/jvm/lib/server/libjvm.so"

# Variables for better control
BASE_DIR="/home/guest/r13944029/IRLab/d2qplus"
DATASET="CSFCube-1.1"

# List of query names to iterate through (separated by newlines)
GEN_QUERY_NAMES=(
<<<<<<< HEAD
    "text_add_top_1_topic_keywords"
    "text_add_top_3_topic_keywords"
    "text_add_top_5_topic_keywords"
    "text_add_top_10_topic_keywords"
=======
    "without_topic_llama_1b"
>>>>>>> c7be6d72
)

# Remember if want to do dense indexing, need to pass --do-dense flag

# Iterate through each query name
for GEN_QUERY_NAME in "${GEN_QUERY_NAMES[@]}"; do
    echo "=========================================="
    echo "Currently running evaluation for: $DATASET - $GEN_QUERY_NAME"
    echo "=========================================="
    
    python3 $BASE_DIR/src/eval.py \
        --corpus "$BASE_DIR/gen/$DATASET/$GEN_QUERY_NAME.jsonl" \
        --queries $BASE_DIR/data/$DATASET/queries.jsonl \
        --qrels $BASE_DIR/data/$DATASET/qrels/test.trec \
        --index-base-dir $BASE_DIR/built-index/$DATASET \
        --index-name $GEN_QUERY_NAME \
        --output $BASE_DIR/eval/$DATASET/kcw/$GEN_QUERY_NAME.csv
    echo "Completed evaluation for: $GEN_QUERY_NAME"
    echo ""
done
echo "All evaluations completed!"<|MERGE_RESOLUTION|>--- conflicted
+++ resolved
@@ -10,14 +10,7 @@
 
 # List of query names to iterate through (separated by newlines)
 GEN_QUERY_NAMES=(
-<<<<<<< HEAD
-    "text_add_top_1_topic_keywords"
-    "text_add_top_3_topic_keywords"
-    "text_add_top_5_topic_keywords"
-    "text_add_top_10_topic_keywords"
-=======
     "without_topic_llama_1b"
->>>>>>> c7be6d72
 )
 
 # Remember if want to do dense indexing, need to pass --do-dense flag
